--- conflicted
+++ resolved
@@ -1,9 +1,5 @@
 import { nanoid } from 'nanoid'
-<<<<<<< HEAD
-import ActivityPubSystem, { DEFAULT_PUBLIC_KEY_FIELD } from './apsystem.js'
-=======
-import ActivityPubSystem from './apsystem'
->>>>>>> c4d5eab8
+import ActivityPubSystem from './apsystem.js'
 import { generateKeypair } from 'http-signed-fetch'
 import { APOrderedCollection } from 'activitypub-types'
 import { ActorStore } from './store/ActorStore.js'
