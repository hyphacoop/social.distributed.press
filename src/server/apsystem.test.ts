--- conflicted
+++ resolved
@@ -1,13 +1,7 @@
 import test from 'ava'
 import sinon from 'sinon'
-<<<<<<< HEAD
-import fastify from 'fastify'
 import ActivityPubSystem, { FetchLike, DEFAULT_PUBLIC_KEY_FIELD } from './apsystem.js'
-import type { FastifyRequest } from 'fastify'
-=======
-import ActivityPubSystem, { FetchLike, DEFAULT_PUBLIC_KEY_FIELD } from './apsystem'
 import type { FastifyBaseLogger, FastifyRequest } from 'fastify'
->>>>>>> b17bcb3d
 import Store from './store/index.js'
 import { ModerationChecker } from './moderation.js'
 import HookSystem from './hooksystem.js'
