/* eslint @typescript-eslint/no-non-null-assertion: 0 */
import test from 'ava'
<<<<<<< HEAD
import { ActivityStore } from './ActivityStore.js'
=======
import { ActivityStore, LATEST_VERSION } from './ActivityStore'
>>>>>>> c4d5eab8
import { MemoryLevel } from 'memory-level'
import { APActivity } from 'activitypub-types'

function newActivityStore (): ActivityStore {
  return new ActivityStore(new MemoryLevel({ valueEncoding: 'json' }))
}

// Sample data for the tests
const activity: APActivity = {
  '@context': 'https://www.w3.org/ns/activitystreams',
  type: 'Create',
  published: new Date().toISOString(),
  actor: 'https://example.com/user1',
  object: {
    type: 'Note',
    content: 'Hello world',
    id: 'https://example.com/note1'
  },
  id: 'https://example.com/activity1'
}

test('ActivityStore - add and get activity', async t => {
  const store = newActivityStore()
  await store.add(activity)

  const retrievedActivity = await store.get(activity.id!)
  t.deepEqual(retrievedActivity, activity)
  t.deepEqual(await store.count(), 1, 'activity in count')
})

test('ActivityStore - remove activity', async t => {
  const store = newActivityStore()
  await store.add(activity)

  await store.remove(activity.id!)

  // Ensure the activity is deleted
  await t.throwsAsync(async () => {
    await store.get(activity.id!)
  }, {
    instanceOf: Error,
    message: `Activity not found for URL: ${activity.id!}`
  })

  const items = await store.list()

  t.deepEqual(items, [], 'No items left after remove')
  t.deepEqual(await store.count(), 0, 'count is now 0')
})

test('ActivityStore - list activities', async t => {
  const store = newActivityStore()
  const d1 = new Date(40000).toISOString()
  const d2 = new Date(200000).toISOString()
  const id1 = 'b'
  const id2 = 'a'
  const a1 = { ...activity, id: id1, published: d1 }
  const a2 = { ...activity, id: id2, published: d2 }
  await store.add(a1)
  await store.add(a2)

  const activities = await store.list()
  // Should be newest first
  t.deepEqual(activities, [a2, a1])

  t.deepEqual(await store.count(), activities.length, 'count matches list length')
})

test('ActivityStore - list activites without dates', async t => {
  const store = newActivityStore()
  const id1 = 'b'
  const id2 = 'a'
  const a1 = { ...activity, id: id1 }
  const a2 = { ...activity, id: id2 }
  delete a1.published
  delete a2.published
  await store.add(a1)
  await store.add(a2)

  const activities = await store.list()
  // Should be newest first
  t.deepEqual(activities, [a2, a1])
  t.deepEqual(await store.count(), activities.length, 'count matches list length')
})

test('ActivityStore - migrate store', async t => {
  const store = newActivityStore()

  // TODO: find better ways to simulate pre-migrated db
  const key = store.urlToKey(activity.id as string)
  await store.db.put(key, activity)

  const initialVersion = await store.getVersion()
  t.deepEqual(initialVersion, '0', 'initial version is 0')

  await store.migrate()

  const version = await store.getVersion()
  t.deepEqual(version, LATEST_VERSION, 'after migrating, store at latest version')

  const activites = await store.list()

  t.deepEqual(activites, [activity], 'Able to list after migration')
})<|MERGE_RESOLUTION|>--- conflicted
+++ resolved
@@ -1,10 +1,6 @@
 /* eslint @typescript-eslint/no-non-null-assertion: 0 */
 import test from 'ava'
-<<<<<<< HEAD
-import { ActivityStore } from './ActivityStore.js'
-=======
-import { ActivityStore, LATEST_VERSION } from './ActivityStore'
->>>>>>> c4d5eab8
+import { ActivityStore, LATEST_VERSION } from './ActivityStore.js'
 import { MemoryLevel } from 'memory-level'
 import { APActivity } from 'activitypub-types'
 
